package poly

import (
	"testing"
        "strconv"
        "fmt"
)

func TestGetSequenceMethods(t *testing.T) {

	gbk := ReadGbk("data/t4_intron.gb")

	// Check to see if GetSequence method works on Annotated struct
	if gbk.GetSequence() != gbk.Sequence {
		t.Errorf(" Sequence GetSequence method has failed'. Got this:\n%s instead of \n%s", gbk.GetSequence(), gbk.Sequence)
	}

	// Check to see if GetSequence method works on Features struct
	feature := gbk.Features[1].GetSequence()
	seq := "atgagattacaacgccagagcatcaaagattcagaagttagaggtaaatggtattttaatatcatcggtaaagattctgaacttgttgaaaaagctgaacatcttttacgtgatatgggatgggaagatgaatgcgatggatgtcctctttatgaagacggagaaagcgcaggattttggatttaccattctgacgtcgagcagtttaaagctgattggaaaattgtgaaaaagtctgtttga"
	if feature != seq {
		t.Errorf("Feature GetSequence method has failed. Got this:\n%s instead of \n%s", feature, seq)
	}

	// Check to see if GetSequence method works on Sequence struct
	if gbk.GetSequence() != gbk.Sequence {
		t.Errorf("Sequence GetSequence method has failed.. Got this:\n%s instead of \n%s", gbk.GetSequence(), gbk.Sequence)
	}

}

func TestLocationParser(t *testing.T) {
	gbk := ReadGbk("data/t4_intron.gb")

	// Read 1..243
	feature := gbk.Features[1].GetSequence()
	seq := "atgagattacaacgccagagcatcaaagattcagaagttagaggtaaatggtattttaatatcatcggtaaagattctgaacttgttgaaaaagctgaacatcttttacgtgatatgggatgggaagatgaatgcgatggatgtcctctttatgaagacggagaaagcgcaggattttggatttaccattctgacgtcgagcagtttaaagctgattggaaaattgtgaaaaagtctgtttga"
	if feature != seq {
		t.Errorf("Feature sequence parser has changed on test '1..243'. Got this:\n%s instead of \n%s", feature, seq)
	}

	// Read join(893..1441,2459..2770)
	featureJoin := gbk.Features[6].GetSequence()
	seqJoin := "atgaaacaatccaagatttaattaaagacatttttgaaaatggttatgaaaccgatgatcgtacaggcacaggaacaattgctctgttcggatctaaattacgctgggatttaactaaaggttttcctgcggtaacaactaagaagctcgcctggaaagcttgcattgctgagctaatatggtttttatcaggaagcacaaatgtcaatgatttacgattaattcaacacgattcgttaatccaaggcaaaacagtctgggatgaaaattacgaaaatcaagcaaaagatttaggataccatagcggtgaacttggtccaatttatggaaaacagtggcgtgattttggtggtgtagaccaaattatagaagttattgatcgtattaaaaaactgccaaatgataggcgtcaaattgtttctgcatggaatccagctgaacttaaatatatggcattaccgccttgtcatatgttctatcagtttaatgtgcgtaatggctatttggatttgcagtggtatcaacgctcagtagatgttttcttgggtctaccgtttaatattgcgtcatatgctacgttagttcatattgtagctaagatgtgtaatcttattccaggggatttgatattttctggtggtaatactcatatctatatgaatcacgtagaacaatgtaaagaaattttgaggcgtgaacctaaagagctttgtgagctggtaataagtggtctaccttataaattccgatatctttctactaaagaacaattaaaatatgttcttaaacttaggcctaaagatttcgttcttaacaactatgtatcacaccctcctattaaaggaaagatggcggtgtaa"
	if featureJoin != seqJoin {
		t.Errorf("Feature sequence parser has changed on test 'join(893..1441,2459..2770)'. Got this:\n%s instead of \n%s", featureJoin, seqJoin)
	}

	// Read complement(2791..3054)
	featureComplement := gbk.Features[10].GetSequence()
	seqComplement := "ttattcactacccggcatagacggcccacgctggaataattcgtcatattgtttttccgttaaaacagtaatatcgtagtaacagtcagaagaagttttaactgtggaaattttattatcaaaatactcacgagtcattttatgagtatagtattttttaccataaatggtaataggctgttctggtcctggaacttctaactcgcttgggttaggaagtgtaaaaagaactacaccagaagtatctttaaatcgtaaaatcat"
	if featureComplement != seqComplement {
		t.Errorf("Feature sequence parser has changed on test 'complement(2791..3054)'. Got this:\n%s instead of \n%s", featureComplement, seqComplement)
	}

	// Read join(complement(315..330),complement(339..896))
	// Note: it is known that some software, like Snapgene, assumes that since both strands are in the reverse direction
	// that the first sequence should be appended to the reverse sequence, instead of the second sequence
	// getting appended to the first. Biopython appends the second sequence to the first, and that is logically
	// the most obvious thing to do, so we are implementing it that way.
	featureJoinComplement := gbk.Features[3].GetSequence()
	seqJoinComplement := "ataccaatttaatcattcatttatatactgattccgtaagggttgttacttcatctattttataccaatgcgtttcaaccatttcacgcttgcttatatcatcaagaaaacttgcgtctaattgaactgttgaattaacacgatgccttttaacgatgcgagaaacaactacttcatctgcataaggtaatgcagcatataacagagcaggcccgccaattacacttactttagaattctgatcaagcatagtttcgaatggtgcattagggcttgacacttgaatttcgccgccagaaatgtaagttatatattgctcccaagtaatatagaaatgtgctaaatcgccgtctttagttacaggataatcacgcgcaaggtcacacaccacaatatggctacgaccaggaagtaatgtaggcaatgactggaacgttttagcacccataatcataattgtgccttcagtacgagctttaaaattctggaggtcctttttaactcgtccccatggtaaaccatcacctaaaccgaatgctaattcattaaagccgtcgaccgttttagttggaga"
	if featureJoinComplement != seqJoinComplement {
		t.Errorf("Feature sequence parser has changed on test 'join(complement(315..330),complement(339..896))'. Got this:\n%s instead of \n%s", featureJoinComplement, seqJoinComplement)
	}

	// Read complement(join(893..1098,1101..2770))
	featureComplementJoin := gbk.Features[5].GetSequence()
	seqComplementJoin := "ttacaccgccatctttcctttaataggagggtgtgatacatagttgttaagaacgaaatctttaggcctaagtttaagaacatattttaattgttctttagtagaaagatatcggaatttataaggtagaccacttattaccagctcacaaagctctttaggttcacgcctcaaaatttctttacattgttctacgtgattcatatagatatgagtattaccaccagaaaatatcaaatcccctggaataagattacacatcttagctacaatatgaactaacgtagcatatgacgcaatattaaacggtagcattatgttcagataaggtcgttaatcttaccccggaattatatccagctgcatgtcaccatgcagagcagactatatctccaacttgttaaagcaagttgtctatcgtttcgagtcacttgaccctactccccaaagggatagtcgttaggcatttatgtagaaccaattccatttatcagattttacacgataagtaactaatccagacgaaattttaaaatgtctagctgcatctgctgcacaatcaaaaataaccccatcacatgaaatctttttaatattactaggctttttacctttcatcttttctgatattttagatttagttatgtctgaatgcttatgattaaagaatgaattattttcacctgaacgatttctgcatttactacaagtataagcagaagtttgtatgcgaacaccgcacttacaaaacttatgggtttctggattccaacgcccgtttttacttccgggtttactgtaaagagctttccgaccatcaggtccaagtttaagcatcttagctttaacagtttcagaacgtttcttaataatttcttcttttaatggatgcgtagaacatgtatcaccaaacgttgcatcagcaatattgtatccattaattttagaattaagctctttaatccaaaaattttctcgttcaataatcaaatctttctcatatggaatttcttccaaaatagaacattcaaacacattaccatgtttgttaaaagacctctgaagttttatagaagaatggcatcctttttctaaatctttaaaatgcctcttccatctcttttcaaaatctttagcacttcctacatatactttattgtttaaagtatttttaatctgataaattccgcttttcataaatacctctttaaatatagaagtatttattaaagggcaagtcctacaatttagcacgggattgtctactagagaggttccccgtttagatagattacaagtataagtcaccttatactcaggcctcaattaacccaagaaaacatctactgagcgttgataccactgcaaatccaaatagccattacgcacattaaactgatagaacatatgacaaggcggtaatgccatatatttaagttcagctggattccatgcagaaacaatttgacgcctatcatttggcagttttttaatacgatcaataacttctataatttggtctacaccaccaaaatcacgccactgttttccataaattggaccaagttcaccgctatggtatcctaaatcttttgcttgattttcgtaattttcatcccagactgttttgccttggattaacgaatcgtgttgaattaatcgtaaatcatacatttgtgcttcctgataaaaaccatattagctcagcaatgcaagctttccaggcgagcttcttagttgttaccgcaggaaaacctttagttaaatcccagcgtaatttagatccgaacagagcaattgttcctgtgcctgtacgatcatcggtttcataaccattttcaaaaatgtctttaattaaatcttggtattgtttcat"
	if featureComplementJoin != seqComplementJoin {
		t.Errorf("Feature sequence parser has changed on test 'complement(join(893..1098,1101..2770))'. Got this:\n%s instead of \n%s", featureComplementJoin, seqComplementJoin)
	}
<<<<<<< HEAD

}

func TestLocationParser(t *testing.T) {
	testSeq := "ATN"
	testVariants := []string{"ATG", "ATA", "ATT", "ATC"}
	testVariantsIUPAC := AllVariantsIUPAC(testSeq)
	if featureComplementJoin != seqComplementJoin {
		t.Errorf("IUPAC variant has changed on test 'allIUPAC('ATN')'. Got this:\n%s instead of \n%s", testVariantsIUPAC, testVariants)
	}
}
=======
}

func ExampleRandomProteinSequence() {
        // RandomProteinSequence builds a Protein Sequence by only passing through arguments a length and a seed that will be use to generate a randomly the sequence. The length needs to be greater than two because every sequence already have a start and stop codon. Seed makes this test deterministic.
	randomProtein, _ := RandomProteinSequence(15, 2)
	fmt.Println(randomProtein)
	// Output: MHHPAFRMFNTMYG*
}

func TestRandomProteinSequence(t *testing.T) {
        const length = 10
        const seed = 2
        sequence, _ := RandomProteinSequence(length, seed)

        if sequence[0] != 'M' {
            t.Errorf("Random sequence doesn't have the correct initial aminoacid in sequence 'RandomSequence(10, 2)'. Got this: \n%s instead of \n%s", string(sequence[0]), "M")
        }

        if sequence[len(sequence)-1] != '*' {
            t.Errorf("Random sequence doesn't have correct last aminoacid in sequence 'RandomSequence(10, 2)'. Got this: \n%s instead of \n%s", string(sequence[len(sequence)-1]), "*")
        }

        if len(sequence) != length {
            t.Errorf("Random sequence doesn't have the sequence size equal parameter passed through n 'RandomSequence(10, 2)'. Got this: \n%s instead of \n%s", strconv.Itoa(len(sequence)), strconv.Itoa(length))
        }
}


// Write a new case of test when you have a n inferior than 3
func TestRandomProteinSequenceError (t *testing.T) {
        const length = 2
        const seed = 4
        sequence, _ := RandomProteinSequence(length, seed)

        if len(sequence) != 0 {
            t.Errorf("Random sequence must have sequence size equals 0 'RandomSequence(2, 4)'. Got this: \n%s instead of \n%s", strconv.Itoa(len(sequence)), strconv.Itoa(length))
        }
}
>>>>>>> 907e2068
<|MERGE_RESOLUTION|>--- conflicted
+++ resolved
@@ -1,9 +1,10 @@
 package poly
 
 import (
+	"fmt"
+	"sort"
+	"strconv"
 	"testing"
-        "strconv"
-        "fmt"
 )
 
 func TestGetSequenceMethods(t *testing.T) {
@@ -70,55 +71,56 @@
 	if featureComplementJoin != seqComplementJoin {
 		t.Errorf("Feature sequence parser has changed on test 'complement(join(893..1098,1101..2770))'. Got this:\n%s instead of \n%s", featureComplementJoin, seqComplementJoin)
 	}
-<<<<<<< HEAD
 
 }
 
-func TestLocationParser(t *testing.T) {
+func TestIUPAC(t *testing.T) {
 	testSeq := "ATN"
 	testVariants := []string{"ATG", "ATA", "ATT", "ATC"}
 	testVariantsIUPAC := AllVariantsIUPAC(testSeq)
-	if featureComplementJoin != seqComplementJoin {
-		t.Errorf("IUPAC variant has changed on test 'allIUPAC('ATN')'. Got this:\n%s instead of \n%s", testVariantsIUPAC, testVariants)
+
+	sort.Strings(testVariants)
+	sort.Strings(testVariantsIUPAC)
+
+	for index := range testVariants {
+		if testVariants[index] != testVariantsIUPAC[index] {
+			t.Errorf("IUPAC variant has changed on test 'allIUPAC('ATN')'. Got this:\n%s instead of \n%s", testVariantsIUPAC, testVariants)
+		}
 	}
-}
-=======
 }
 
 func ExampleRandomProteinSequence() {
-        // RandomProteinSequence builds a Protein Sequence by only passing through arguments a length and a seed that will be use to generate a randomly the sequence. The length needs to be greater than two because every sequence already have a start and stop codon. Seed makes this test deterministic.
+	// RandomProteinSequence builds a Protein Sequence by only passing through arguments a length and a seed that will be use to generate a randomly the sequence. The length needs to be greater than two because every sequence already have a start and stop codon. Seed makes this test deterministic.
 	randomProtein, _ := RandomProteinSequence(15, 2)
 	fmt.Println(randomProtein)
 	// Output: MHHPAFRMFNTMYG*
 }
 
 func TestRandomProteinSequence(t *testing.T) {
-        const length = 10
-        const seed = 2
-        sequence, _ := RandomProteinSequence(length, seed)
+	const length = 10
+	const seed = 2
+	sequence, _ := RandomProteinSequence(length, seed)
 
-        if sequence[0] != 'M' {
-            t.Errorf("Random sequence doesn't have the correct initial aminoacid in sequence 'RandomSequence(10, 2)'. Got this: \n%s instead of \n%s", string(sequence[0]), "M")
-        }
+	if sequence[0] != 'M' {
+		t.Errorf("Random sequence doesn't have the correct initial aminoacid in sequence 'RandomSequence(10, 2)'. Got this: \n%s instead of \n%s", string(sequence[0]), "M")
+	}
 
-        if sequence[len(sequence)-1] != '*' {
-            t.Errorf("Random sequence doesn't have correct last aminoacid in sequence 'RandomSequence(10, 2)'. Got this: \n%s instead of \n%s", string(sequence[len(sequence)-1]), "*")
-        }
+	if sequence[len(sequence)-1] != '*' {
+		t.Errorf("Random sequence doesn't have correct last aminoacid in sequence 'RandomSequence(10, 2)'. Got this: \n%s instead of \n%s", string(sequence[len(sequence)-1]), "*")
+	}
 
-        if len(sequence) != length {
-            t.Errorf("Random sequence doesn't have the sequence size equal parameter passed through n 'RandomSequence(10, 2)'. Got this: \n%s instead of \n%s", strconv.Itoa(len(sequence)), strconv.Itoa(length))
-        }
+	if len(sequence) != length {
+		t.Errorf("Random sequence doesn't have the sequence size equal parameter passed through n 'RandomSequence(10, 2)'. Got this: \n%s instead of \n%s", strconv.Itoa(len(sequence)), strconv.Itoa(length))
+	}
 }
 
+// Write a new case of test when you have a n inferior than 3
+func TestRandomProteinSequenceError(t *testing.T) {
+	const length = 2
+	const seed = 4
+	sequence, _ := RandomProteinSequence(length, seed)
 
-// Write a new case of test when you have a n inferior than 3
-func TestRandomProteinSequenceError (t *testing.T) {
-        const length = 2
-        const seed = 4
-        sequence, _ := RandomProteinSequence(length, seed)
-
-        if len(sequence) != 0 {
-            t.Errorf("Random sequence must have sequence size equals 0 'RandomSequence(2, 4)'. Got this: \n%s instead of \n%s", strconv.Itoa(len(sequence)), strconv.Itoa(length))
-        }
-}
->>>>>>> 907e2068
+	if len(sequence) != 0 {
+		t.Errorf("Random sequence must have sequence size equals 0 'RandomSequence(2, 4)'. Got this: \n%s instead of \n%s", strconv.Itoa(len(sequence)), strconv.Itoa(length))
+	}
+}