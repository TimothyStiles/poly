package main

import (
	"strings"
	"testing"
	"time"
)

func TestGetCodonFrequency(t *testing.T) {

	var codons strings.Builder

	for codon := range CodonTranslationMap {
		codons.WriteString(codon)
	}

	// converting to string as saved variable for easier debugging.
	codonString := codons.String()

	// getting length as string for easier debugging.
	codonStringlength := len(codonString)

	if codonStringlength != (64 * 3) {
		t.Errorf("TestGetCodonFrequency has failed. aggregrated codon string is not the correct length.")
	}

	codonFrequencyHashMap := GetCodonFrequency(codonString)

	if len(codonFrequencyHashMap) != 64 {
		t.Errorf("TestGetCodonFrequency has failed. codonFrequencyHashMap does not contain every codon.")
	}

	for codon, frequency := range codonFrequencyHashMap {
		if frequency != 1 {
			t.Errorf("TestGetCodonFrequency has failed. The codon \"%q\" appears %q times when it should only appear once.", codon, frequency)
		}
	}

	doubleCodonFrequencyHashMap := GetCodonFrequency(codonString + codonString)

	if len(doubleCodonFrequencyHashMap) != 64 {
		t.Errorf("TestGetCodonFrequency has failed. doubleCodonFrequencyHashMap does not contain every codon.")
	}

	for codon, frequency := range doubleCodonFrequencyHashMap {
		if frequency != 2 {
			t.Errorf("TestGetCodonFrequency has failed. The codon \"%q\" appears %q times when it should only appear twice.", codon, frequency)
		}
	}

}

func TestTranslation(t *testing.T) {
	gfpTranslation := "MASKGEELFTGVVPILVELDGDVNGHKFSVSGEGEGDATYGKLTLKFICTTGKLPVPWPTLVTTFSYGVQCFSRYPDHMKRHDFFKSAMPEGYVQERTISFKDDGNYKTRAEVKFEGDTLVNRIELKGIDFKEDGNILGHKLEYNYNSHNVYITADKQKNGIKANFKIRHNIEDGSVQLADHYQQNTPIGDGPVLLPDNHYLSTQSALSKDPNEKRDHMVLLEFVTAAGITHGMDELYK*"
	gfpDnaSequence := "ATGGCTAGCAAAGGAGAAGAACTTTTCACTGGAGTTGTCCCAATTCTTGTTGAATTAGATGGTGATGTTAATGGGCACAAATTTTCTGTCAGTGGAGAGGGTGAAGGTGATGCTACATACGGAAAGCTTACCCTTAAATTTATTTGCACTACTGGAAAACTACCTGTTCCATGGCCAACACTTGTCACTACTTTCTCTTATGGTGTTCAATGCTTTTCCCGTTATCCGGATCATATGAAACGGCATGACTTTTTCAAGAGTGCCATGCCCGAAGGTTATGTACAGGAACGCACTATATCTTTCAAAGATGACGGGAACTACAAGACGCGTGCTGAAGTCAAGTTTGAAGGTGATACCCTTGTTAATCGTATCGAGTTAAAAGGTATTGATTTTAAAGAAGATGGAAACATTCTCGGACACAAACTCGAGTACAACTATAACTCACACAATGTATACATCACGGCAGACAAACAAAAGAATGGAATCAAAGCTAACTTCAAAATTCGCCACAACATTGAAGATGGATCCGTTCAACTAGCAGACCATTATCAACAAAATACTCCAATTGGCGATGGCCCTGTCCTTTTACCAGACAACCATTACCTGTCGACACAATCTGCCCTTTCGAAAGATCCCAACGAAAAGCGTGACCACATGGTCCTTCTTGAGTTTGTAACTGCTGCTGGGATTACACATGGCATGGATGAGCTCTACAAATAA"
	if got := Translate(gfpDnaSequence); got != gfpTranslation {
		t.Errorf("TestTranslation has failed. Translate has returned %q, want %q", got, gfpTranslation)
	}
<<<<<<< HEAD

}

func TestOptimize(t *testing.T) {
	gfpTranslation := "MASKGEELFTGVVPILVELDGDVNGHKFSVSGEGEGDATYGKLTLKFICTTGKLPVPWPTLVTTFSYGVQCFSRYPDHMKRHDFFKSAMPEGYVQERTISFKDDGNYKTRAEVKFEGDTLVNRIELKGIDFKEDGNILGHKLEYNYNSHNVYITADKQKNGIKANFKIRHNIEDGSVQLADHYQQNTPIGDGPVLLPDNHYLSTQSALSKDPNEKRDHMVLLEFVTAAGITHGMDELYK*"
	codonTable := DefaultCodonTablesByNumber[11]

	optimizedSequence := Optimize(gfpTranslation, ReadGbk("data/bsub.gbk"), codonTable)
	optimizedSequenceTranslation := Translate(optimizedSequence, codonTable)

	if optimizedSequenceTranslation != gfpTranslation {
		t.Errorf("TestOptimize has failed. Translate has returned %q, want %q", optimizedSequenceTranslation, gfpTranslation)
	}

}

func TestGetCodonFrequency(t *testing.T) {

	translationTable := DefaultCodonTablesByNumber[11].generateTranslationTable()

	var codons strings.Builder

	for codon := range translationTable {
		codons.WriteString(codon)
	}

	// converting to string as saved variable for easier debugging.
	codonString := codons.String()

	// getting length as string for easier debugging.
	codonStringlength := len(codonString)

	if codonStringlength != (64 * 3) {
		t.Errorf("TestGetCodonFrequency has failed. aggregrated codon string is not the correct length.")
	}

	codonFrequencyHashMap := GetCodonFrequency(codonString)

	if len(codonFrequencyHashMap) != 64 {
		t.Errorf("TestGetCodonFrequency has failed. codonFrequencyHashMap does not contain every codon.")
	}

	for codon, frequency := range codonFrequencyHashMap {
		if frequency != 1 {
			t.Errorf("TestGetCodonFrequency has failed. The codon \"%q\" appears %q times when it should only appear once.", codon, frequency)
		}
	}

	doubleCodonFrequencyHashMap := GetCodonFrequency(codonString + codonString)

	if len(doubleCodonFrequencyHashMap) != 64 {
		t.Errorf("TestGetCodonFrequency has failed. doubleCodonFrequencyHashMap does not contain every codon.")
	}

	for codon, frequency := range doubleCodonFrequencyHashMap {
		if frequency != 2 {
			t.Errorf("TestGetCodonFrequency has failed. The codon \"%q\" appears %q times when it should only appear twice.", codon, frequency)
		}
=======
}

func TestReverseTranslation(t *testing.T) {
	gfpTranslation := "MASKGEELFTGVVPILVELDGDVNGHKFSVSGEGEGDATYGKLTLKFICTTGKLPVPWPTLVTTFSYGVQCFSRYPDHMKRHDFFKSAMPEGYVQERTISFKDDGNYKTRAEVKFEGDTLVNRIELKGIDFKEDGNILGHKLEYNYNSHNVYITADKQKNGIKANFKIRHNIEDGSVQLADHYQQNTPIGDGPVLLPDNHYLSTQSALSKDPNEKRDHMVLLEFVTAAGITHGMDELYK*"
	gfpDnaSequence := "ATGGCTAGCAAAGGAGAAGAACTTTTCACTGGAGTTGTCCCAATTCTTGTTGAATTAGATGGTGATGTTAATGGGCACAAATTTTCTGTCAGTGGAGAGGGTGAAGGTGATGCTACATACGGAAAGCTTACCCTTAAATTTATTTGCACTACTGGAAAACTACCTGTTCCATGGCCAACACTTGTCACTACTTTCTCTTATGGTGTTCAATGCTTTTCCCGTTATCCGGATCATATGAAACGGCATGACTTTTTCAAGAGTGCCATGCCCGAAGGTTATGTACAGGAACGCACTATATCTTTCAAAGATGACGGGAACTACAAGACGCGTGCTGAAGTCAAGTTTGAAGGTGATACCCTTGTTAATCGTATCGAGTTAAAAGGTATTGATTTTAAAGAAGATGGAAACATTCTCGGACACAAACTCGAGTACAACTATAACTCACACAATGTATACATCACGGCAGACAAACAAAAGAATGGAATCAAAGCTAACTTCAAAATTCGCCACAACATTGAAGATGGATCCGTTCAACTAGCAGACCATTATCAACAAAATACTCCAATTGGCGATGGCCCTGTCCTTTTACCAGACAACCATTACCTGTCGACACAATCTGCCCTTTCGAAAGATCCCAACGAAAAGCGTGACCACATGGTCCTTCTTGAGTTTGTAACTGCTGCTGGGATTACACATGGCATGGATGAGCTCTACAAATAA"

	randSeed := time.Now().UTC().UnixNano()

	gfpReverseTranslation := ReverseTranslate(gfpTranslation, randSeed)
	if len(gfpDnaSequence) != len(gfpReverseTranslation) {
		t.Errorf("TestTranslation has failed. Translate has returned %q, want %q", got, gfpTranslation)
>>>>>>> 3158fc37
	}

}<|MERGE_RESOLUTION|>--- conflicted
+++ resolved
@@ -3,52 +3,7 @@
 import (
 	"strings"
 	"testing"
-	"time"
 )
-
-func TestGetCodonFrequency(t *testing.T) {
-
-	var codons strings.Builder
-
-	for codon := range CodonTranslationMap {
-		codons.WriteString(codon)
-	}
-
-	// converting to string as saved variable for easier debugging.
-	codonString := codons.String()
-
-	// getting length as string for easier debugging.
-	codonStringlength := len(codonString)
-
-	if codonStringlength != (64 * 3) {
-		t.Errorf("TestGetCodonFrequency has failed. aggregrated codon string is not the correct length.")
-	}
-
-	codonFrequencyHashMap := GetCodonFrequency(codonString)
-
-	if len(codonFrequencyHashMap) != 64 {
-		t.Errorf("TestGetCodonFrequency has failed. codonFrequencyHashMap does not contain every codon.")
-	}
-
-	for codon, frequency := range codonFrequencyHashMap {
-		if frequency != 1 {
-			t.Errorf("TestGetCodonFrequency has failed. The codon \"%q\" appears %q times when it should only appear once.", codon, frequency)
-		}
-	}
-
-	doubleCodonFrequencyHashMap := GetCodonFrequency(codonString + codonString)
-
-	if len(doubleCodonFrequencyHashMap) != 64 {
-		t.Errorf("TestGetCodonFrequency has failed. doubleCodonFrequencyHashMap does not contain every codon.")
-	}
-
-	for codon, frequency := range doubleCodonFrequencyHashMap {
-		if frequency != 2 {
-			t.Errorf("TestGetCodonFrequency has failed. The codon \"%q\" appears %q times when it should only appear twice.", codon, frequency)
-		}
-	}
-
-}
 
 func TestTranslation(t *testing.T) {
 	gfpTranslation := "MASKGEELFTGVVPILVELDGDVNGHKFSVSGEGEGDATYGKLTLKFICTTGKLPVPWPTLVTTFSYGVQCFSRYPDHMKRHDFFKSAMPEGYVQERTISFKDDGNYKTRAEVKFEGDTLVNRIELKGIDFKEDGNILGHKLEYNYNSHNVYITADKQKNGIKANFKIRHNIEDGSVQLADHYQQNTPIGDGPVLLPDNHYLSTQSALSKDPNEKRDHMVLLEFVTAAGITHGMDELYK*"
@@ -56,8 +11,6 @@
 	if got := Translate(gfpDnaSequence); got != gfpTranslation {
 		t.Errorf("TestTranslation has failed. Translate has returned %q, want %q", got, gfpTranslation)
 	}
-<<<<<<< HEAD
-
 }
 
 func TestOptimize(t *testing.T) {
@@ -115,19 +68,6 @@
 		if frequency != 2 {
 			t.Errorf("TestGetCodonFrequency has failed. The codon \"%q\" appears %q times when it should only appear twice.", codon, frequency)
 		}
-=======
-}
-
-func TestReverseTranslation(t *testing.T) {
-	gfpTranslation := "MASKGEELFTGVVPILVELDGDVNGHKFSVSGEGEGDATYGKLTLKFICTTGKLPVPWPTLVTTFSYGVQCFSRYPDHMKRHDFFKSAMPEGYVQERTISFKDDGNYKTRAEVKFEGDTLVNRIELKGIDFKEDGNILGHKLEYNYNSHNVYITADKQKNGIKANFKIRHNIEDGSVQLADHYQQNTPIGDGPVLLPDNHYLSTQSALSKDPNEKRDHMVLLEFVTAAGITHGMDELYK*"
-	gfpDnaSequence := "ATGGCTAGCAAAGGAGAAGAACTTTTCACTGGAGTTGTCCCAATTCTTGTTGAATTAGATGGTGATGTTAATGGGCACAAATTTTCTGTCAGTGGAGAGGGTGAAGGTGATGCTACATACGGAAAGCTTACCCTTAAATTTATTTGCACTACTGGAAAACTACCTGTTCCATGGCCAACACTTGTCACTACTTTCTCTTATGGTGTTCAATGCTTTTCCCGTTATCCGGATCATATGAAACGGCATGACTTTTTCAAGAGTGCCATGCCCGAAGGTTATGTACAGGAACGCACTATATCTTTCAAAGATGACGGGAACTACAAGACGCGTGCTGAAGTCAAGTTTGAAGGTGATACCCTTGTTAATCGTATCGAGTTAAAAGGTATTGATTTTAAAGAAGATGGAAACATTCTCGGACACAAACTCGAGTACAACTATAACTCACACAATGTATACATCACGGCAGACAAACAAAAGAATGGAATCAAAGCTAACTTCAAAATTCGCCACAACATTGAAGATGGATCCGTTCAACTAGCAGACCATTATCAACAAAATACTCCAATTGGCGATGGCCCTGTCCTTTTACCAGACAACCATTACCTGTCGACACAATCTGCCCTTTCGAAAGATCCCAACGAAAAGCGTGACCACATGGTCCTTCTTGAGTTTGTAACTGCTGCTGGGATTACACATGGCATGGATGAGCTCTACAAATAA"
-
-	randSeed := time.Now().UTC().UnixNano()
-
-	gfpReverseTranslation := ReverseTranslate(gfpTranslation, randSeed)
-	if len(gfpDnaSequence) != len(gfpReverseTranslation) {
-		t.Errorf("TestTranslation has failed. Translate has returned %q, want %q", got, gfpTranslation)
->>>>>>> 3158fc37
 	}
 
 }